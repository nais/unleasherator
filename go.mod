--- conflicted
+++ resolved
@@ -4,11 +4,7 @@
 
 require (
 	github.com/go-logr/logr v1.2.3
-<<<<<<< HEAD
 	github.com/nais/liberator v0.0.0-20230314084144-d0ad300648ab
-=======
-	github.com/nais/liberator v0.0.0-20230209094644-cd4b426ec1ac
->>>>>>> 6fb28d5c
 	github.com/onsi/ginkgo/v2 v2.1.4
 	github.com/onsi/gomega v1.19.0
 	k8s.io/api v0.25.0
@@ -70,12 +66,7 @@
 	go.uber.org/multierr v1.6.0 // indirect
 	go.uber.org/zap v1.21.0 // indirect
 	golang.org/x/crypto v0.1.0 // indirect
-<<<<<<< HEAD
 	golang.org/x/net v0.7.0 // indirect
-=======
-	golang.org/x/mod v0.6.0-dev.0.20220419223038-86c51ed26bb4 // indirect
-	golang.org/x/net v0.4.0 // indirect
->>>>>>> 6fb28d5c
 	golang.org/x/oauth2 v0.0.0-20221014153046-6fdb5e3db783 // indirect
 	golang.org/x/sys v0.5.0 // indirect
 	golang.org/x/term v0.5.0 // indirect
